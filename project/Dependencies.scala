--- conflicted
+++ resolved
@@ -5,13 +5,8 @@
     val cats = "2.6.1"
     val catsEffect = "3.2.9"
     val scala212 = "2.12.15"
-<<<<<<< HEAD
-    val scala213 = "2.13.6"
+    val scala213 = "2.13.7"
     val scala3 = "3.1.0"
-=======
-    val scala213 = "2.13.7"
-    val scala3 = "3.0.2"
->>>>>>> ca91c7bc
 
     val catsTestkitScalatest = "2.1.5"
     val scalaTest = "3.2.10"
